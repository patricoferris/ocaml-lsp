open Import
module Server_notification = Lsp.Server_notification
module HoverParams = Lsp.Types.HoverParams
module SelectionRangeParams = Lsp.Types.SelectionRangeParams
module RenameParams = Lsp.Types.RenameParams
module CodeLensParams = Lsp.Types.CodeLensParams
module FoldingRangeParams = Lsp.Types.FoldingRangeParams
module ReferenceParams = Lsp.Types.ReferenceParams
module Scheduler = Lsp.Scheduler
module Jsonrpc = Lsp.Jsonrpc
module Server = Lsp.Server

type init =
  | Uninitialized
  | Initialized of ClientCapabilities.t

type state =
  { store : Document_store.t
  ; diagnostics_timer : Scheduler.timer
  ; merlin : Scheduler.thread
  ; init : init
  ; scheduler : Scheduler.t
  ; configuration : Configuration.t
  }

let client_capabilities state =
  match state.init with
  | Uninitialized -> assert false
  | Initialized c -> c

let make_error = Lsp.Jsonrpc.Response.Error.make

let not_supported () =
  Fiber.return
  @@ Error
       (make_error ~code:InternalError ~message:"Request not supported yet!" ())

module Action = struct
  let destruct = "destruct"
end

let initialize_info : InitializeResult.t =
  let codeActionProvider =
    `CodeActionOptions
      (CodeActionOptions.create ~codeActionKinds:[ Other Action.destruct ] ())
  in
  let textDocumentSync =
    `TextDocumentSyncOptions
      (TextDocumentSyncOptions.create ~openClose:true
         ~change:TextDocumentSyncKind.Incremental ~willSave:false
         ~willSaveWaitUntil:false ())
  in
  let codeLensProvider = CodeLensOptions.create ~resolveProvider:false () in
  let completionProvider =
    (* TODO even if this re-enabled in general, it should stay disabled for
       emacs. It makes completion too slow *)
    CompletionOptions.create ~triggerCharacters:[ "."; "#" ]
      ~resolveProvider:false ()
  in
  let renameProvider =
    `RenameOptions (Lsp.Types.RenameOptions.create ~prepareProvider:true ())
  in
  let capabilities =
    let experimental =
      `Assoc
        [ ("ocamllsp", `Assoc [ ("interfaceSpecificLangId", `Bool true) ]) ]
    in
    ServerCapabilities.create ~textDocumentSync ~hoverProvider:(`Bool true)
      ~definitionProvider:(`Bool true) ~typeDefinitionProvider:(`Bool true)
      ~completionProvider ~codeActionProvider ~codeLensProvider
      ~referencesProvider:(`Bool true) ~documentHighlightProvider:(`Bool true)
      ~documentFormattingProvider:(`Bool true)
      ~selectionRangeProvider:(`Bool true) ~documentSymbolProvider:(`Bool true)
      ~foldingRangeProvider:(`Bool true) ~experimental ~renameProvider ()
  in
  let serverInfo =
    let version = Version.get () in
    InitializeResult.create_serverInfo ~name:"ocamllsp" ~version ()
  in
  InitializeResult.create ~capabilities ~serverInfo ()

let ocamlmerlin_reason = "ocamlmerlin-reason"

let send_diagnostics rpc doc =
  let diagnostic_create = Diagnostic.create ~source:"ocamllsp" in
  let reason_merlin_available =
    match Document.syntax doc with
    | Ocaml -> true
    | Reason -> Option.is_some (Bin.which ocamlmerlin_reason)
  in
  let uri = Document.uri doc |> Lsp.Uri.to_string in
  match reason_merlin_available with
  | false ->
    let notif =
      let diagnostics =
        let message =
          sprintf "Could not detect %s. Please install reason"
            ocamlmerlin_reason
        in
        let range =
          let pos = Position.create ~line:1 ~character:1 in
          Range.create ~start:pos ~end_:pos
        in
        [ diagnostic_create ~range ~message () ]
      in
      Server_notification.PublishDiagnostics
        (PublishDiagnosticsParams.create ~uri ~diagnostics ())
    in
    Server.notification rpc notif
  | true ->
    let open Fiber.O in
    let* diagnostics =
      Document.with_pipeline_exn doc @@ fun pipeline ->
      let command =
        Query_protocol.Errors { lexing = true; parsing = true; typing = true }
      in
      let errors = Query_commands.dispatch pipeline command in
      List.map errors ~f:(fun (error : Loc.error) ->
          let loc = Loc.loc_of_report error in
          let range = Range.of_loc loc in
          let severity =
            match error.source with
            | Warning -> DiagnosticSeverity.Warning
            | _ -> DiagnosticSeverity.Error
          in
          let message =
            Loc.print_main Format.str_formatter error;
            String.trim (Format.flush_str_formatter ())
          in
          diagnostic_create ~range ~message ~severity ())
    in

    let notif =
      Server_notification.PublishDiagnostics
        (PublishDiagnosticsParams.create ~uri ~diagnostics ())
    in

    let state = Server.state rpc in
    Scheduler.detach state.scheduler (fun () ->
        let open Fiber.O in
        let+ res =
          let state : state = Server.state rpc in
          Scheduler.schedule state.diagnostics_timer (fun () ->
              Server.notification rpc notif)
        in
        match res with
        | Error `Cancelled -> ()
        | Ok () -> ())

let on_initialize rpc =
  let log_consumer (section, title, text) =
    if title <> Logger.Title.LocalDebug then
      let type_, text =
        match title with
        | Error -> (MessageType.Error, text)
        | Warning -> (Warning, text)
        | Info -> (Info, text)
        | Debug -> (Log, Printf.sprintf "debug: %s" text)
        | Notify -> (Log, Printf.sprintf "notify: %s" text)
        | Custom s -> (Log, Printf.sprintf "%s: %s" s text)
        | LocalDebug -> failwith "impossible"
      in
      let message = Printf.sprintf "[%s] %s" section text in
      let notif = Server_notification.LogMessage { message; type_ } in
      let (_ : unit Fiber.t) =
        let state = Server.state rpc in
        Scheduler.detach state.scheduler (fun () ->
            Server.notification rpc notif)
      in
      ()
  in
  Logger.register_consumer log_consumer;
  initialize_info

let code_action_of_case_analysis uri (loc, newText) =
  let edit : WorkspaceEdit.t =
    let textedit : TextEdit.t = { range = Range.of_loc loc; newText } in
    let uri = Lsp.Uri.to_string uri in
    WorkspaceEdit.create ~changes:[ (uri, [ textedit ]) ] ()
  in
  let title = String.capitalize_ascii Action.destruct in
  CodeAction.create ~title ~kind:(CodeActionKind.Other Action.destruct) ~edit
    ~isPreferred:false ()

let code_action server (params : CodeActionParams.t) =
  let state = Server.state server in
  let store = state.store in
  match params.context.only with
  | Some set when not (List.mem (CodeActionKind.Other Action.destruct) ~set) ->
    Fiber.return (Ok (None, state))
  | Some _
  | None ->
    let open Fiber.Result.O in
    let uri = Lsp.Uri.t_of_yojson (`String params.textDocument.uri) in
    let* doc = Fiber.return (Document_store.get store uri) in
    let command =
      let start = Position.logical params.range.start in
      let finish = Position.logical params.range.end_ in
      Query_protocol.Case_analysis (start, finish)
    in
    let+ result =
      let open Fiber.O in
      let+ res = Document.dispatch doc command in
      match res with
      | Ok res ->
        Ok (Some [ `CodeAction (code_action_of_case_analysis uri res) ])
      | Error
          ( Destruct.Wrong_parent _ | Query_commands.No_nodes
          | Destruct.Not_allowed _ | Destruct.Useless_refine
          | Destruct.Nothing_to_do ) ->
        Ok (Some [])
      | Error exn -> raise exn
    in
    (result, state)

module Formatter = struct
  let jsonrpc_error (e : Fmt.error) =
    let message = Fmt.message e in
    let code : Lsp.Jsonrpc.Response.Error.Code.t =
      match e with
      | Missing_binary _ -> InvalidRequest
      | Unexpected_result _ -> InternalError
      | Unknown_extension _ -> InvalidRequest
    in
    make_error ~code ~message ()

  let run rpc doc =
    match Fmt.run doc with
    | Result.Error e ->
      let message = Fmt.message e in
      let error = jsonrpc_error e in
      let msg = ShowMessageParams.create ~message ~type_:Error in
      let (_ : unit Fiber.t) =
        let state = Server.state rpc in
        Scheduler.detach state.scheduler (fun () ->
            Server.notification rpc (ShowMessage msg))
      in
      Error error
    | Result.Ok result ->
      let pos line col = { Position.character = col; line } in
      let range =
        let start_pos = pos 0 0 in
        match Msource.get_logical (Document.source doc) `End with
        | `Logical (l, c) ->
          let end_pos = pos l c in
          { Range.start = start_pos; end_ = end_pos }
      in
      let change = { TextEdit.newText = result; range } in
      let state = Server.state rpc in
      Ok (Some [ change ], state)
end

let location_of_merlin_loc uri = function
  | `At_origin
  | `Builtin _
  | `File_not_found _
  | `Invalid_context
  | `Not_found _
  | `Not_in_env _ ->
    None
  | `Found (path, lex_position) -> (
    match Position.of_lexical_position lex_position with
    | None ->
      log ~title:Logger.Title.Warning "merlin returned dummy position";
      None
    | Some position ->
      let range = { Range.start = position; end_ = position } in
      let uri =
        match path with
        | None -> uri
        | Some path -> Lsp.Uri.of_path path
      in
      let locs = [ { Location.uri = Lsp.Uri.to_string uri; range } ] in
      Some (`Location locs) )

let hover (state : state) { HoverParams.textDocument = { uri }; position } =
  let store = state.store in
  let query_type doc pos =
    let command = Query_protocol.Type_enclosing (None, pos, None) in
    let open Fiber.O in
    let+ res = Document.dispatch_exn doc command in
    match res with
    | []
    | (_, `Index _, _) :: _ ->
      None
    | (location, `String value, _) :: _ -> Some (location, value)
  in

  let query_doc doc pos =
    let command = Query_protocol.Document (None, pos) in
    let open Fiber.O in
    let+ res = Document.dispatch_exn doc command in
    match res with
    | `Found s
    | `Builtin s ->
      Some s
    | _ -> None
  in

  let format_contents ~as_markdown ~typ ~doc =
    let doc =
      match doc with
      | None -> ""
      | Some s -> Printf.sprintf "\n(** %s *)" s
    in
    `MarkupContent
      ( if as_markdown then
        { MarkupContent.value = Printf.sprintf "```ocaml\n%s%s\n```" typ doc
        ; kind = MarkupKind.Markdown
        }
      else
        { MarkupContent.value = Printf.sprintf "%s%s" typ doc
        ; kind = MarkupKind.PlainText
        } )
  in

  let uri = Lsp.Uri.t_of_yojson (`String uri) in
  let open Fiber.Result.O in
  let* doc = Fiber.return (Document_store.get store uri) in
  let pos = Position.logical position in
  let client_capabilities = client_capabilities state in
  let open Fiber.O in
  let* query_type = query_type doc pos in
  match query_type with
  | None -> Fiber.return @@ Ok (None, state)
  | Some (loc, typ) ->
    let+ doc = query_doc doc pos in
    let as_markdown =
      match client_capabilities.textDocument with
      | None -> false
      | Some { hover = Some { contentFormat; _ }; _ } ->
        List.mem MarkupKind.Markdown
          ~set:(Option.value contentFormat ~default:[ Markdown ])
      | _ -> false
    in
    let contents = format_contents ~as_markdown ~typ ~doc in
    let range = Range.of_loc loc in
    let resp = Hover.create ~contents ~range () in
    Ok (Some resp, state)

<<<<<<< HEAD
let text_document_lens state { CodeLensParams.textDocument = { uri } } =
  let uri = Lsp.Uri.t_of_yojson (`String uri) in
  let store = state.store in
  let open Fiber.Result.O in
  let* doc = Fiber.return @@ Document_store.get store uri in
  match Document.kind doc with
  | Intf -> Fiber.return @@ Ok ([], state)
  | Impl ->
    let open Fiber.O in
    let command = Query_protocol.Outline in
    let+ outline = Document.dispatch_exn doc command in
    let symbol_infos =
      let rec symbol_info_of_outline_item item =
        let children =
          List.concat_map item.Query_protocol.children
            ~f:symbol_info_of_outline_item
        in
        match item.Query_protocol.outline_type with
        | None -> children
        | Some typ ->
          let loc = item.Query_protocol.location in
          let info =
            let range = Range.of_loc loc in
            let command = Command.create ~title:typ ~command:"" () in
            CodeLens.create ~range ~command ()
          in
          info :: children
      in
      List.concat_map ~f:symbol_info_of_outline_item outline
    in
    Ok (symbol_infos, state)

let folding_range state { FoldingRangeParams.textDocument = { uri } } =
  let uri = Lsp.Uri.t_of_yojson (`String uri) in
  let open Fiber.Result.O in
  let* doc = Fiber.return (Document_store.get state.store uri) in
  let command = Query_protocol.Outline in
  let open Fiber.O in
  let+ outline = Document.dispatch_exn doc command in
  let folds : FoldingRange.t list =
    let folding_range (range : Range.t) =
      FoldingRange.create ~startLine:range.start.line ~endLine:range.end_.line
        ~startCharacter:range.start.character ~endCharacter:range.end_.character
        ~kind:Region ()
    in
    let rec loop acc (items : Query_protocol.item list) =
      match items with
      | [] -> acc
      | item :: items ->
        let range = Range.of_loc item.location in
        if range.end_.line - range.start.line < 2 then
          loop acc items
=======
    let format_contents ~syntax ~as_markdown ~typ ~doc =
      let languageId = Document.Syntax.to_language_id syntax in
      let doc =
        match doc with
        | None -> ""
        | Some s -> Printf.sprintf "\n(** %s *)" s
      in
      `MarkupContent
        ( if as_markdown then
          { MarkupContent.value =
              Printf.sprintf "```%s\n%s%s\n```" languageId typ doc
          ; kind = MarkupKind.Markdown
          }
>>>>>>> b3cc35de
        else
          let items = item.children @ items in
          let range = folding_range range in
          loop (range :: acc) items
    in
    loop [] outline
    |> List.sort ~compare:(fun x y -> Ordering.of_int (compare x y))
  in
  Ok (Some folds, state)

<<<<<<< HEAD
let rename state { RenameParams.textDocument = { uri }; position; newName } =
  let open Fiber.Result.O in
  let uri = Lsp.Uri.t_of_yojson (`String uri) in
  let* doc = Fiber.return (Document_store.get state.store uri) in
  let command =
    Query_protocol.Occurrences (`Ident_at (Position.logical position))
  in
  let open Fiber.O in
  let+ locs = Document.dispatch_exn doc command in
  let version = Document.version doc in
  let edits =
    List.map locs ~f:(fun loc ->
        let range = Range.of_loc loc in
        { TextEdit.newText = newName; range })
  in
  let workspace_edits =
    let client_capabilities = client_capabilities state in
    let documentChanges =
      let open Option.O in
      Option.value ~default:false
        (let* workspace = client_capabilities.workspace in
         let* edit = workspace.workspaceEdit in
         edit.documentChanges)
    in
    let uri = Lsp.Uri.to_string uri in
    if documentChanges then
      let textDocument =
        VersionedTextDocumentIdentifier.create ~uri ~version ()
      in
      WorkspaceEdit.create
        ~documentChanges:
          [ `TextDocumentEdit (TextDocumentEdit.create ~textDocument ~edits) ]
        ()
    else
      WorkspaceEdit.create ~changes:[ (uri, edits) ] ()
  in
  Ok (workspace_edits, state)

let selection_range state
    { SelectionRangeParams.textDocument = { uri }; positions } =
  let selection_range_of_shapes (cursor_position : Position.t)
      (shapes : Query_protocol.shape list) : SelectionRange.t option =
    let rec ranges_of_shape parent s =
      let range = Range.of_loc s.Query_protocol.shape_loc in
      let selectionRange = { SelectionRange.range; parent } in
      match s.Query_protocol.shape_sub with
      | [] -> [ selectionRange ]
      | xs -> List.concat_map xs ~f:(ranges_of_shape (Some selectionRange))
=======
    let uri = Lsp.Uri.t_of_yojson (`String uri) in
    let* doc = Document_store.get store uri in
    let pos = Position.logical position in
    match query_type doc pos with
    | None -> Ok (store, None)
    | Some (loc, typ) ->
      let syntax = Document.syntax doc in
      let doc = query_doc doc pos in
      let as_markdown =
        match client_capabilities.textDocument with
        | None -> false
        | Some { hover = Some { contentFormat; _ }; _ } ->
          List.mem MarkupKind.Markdown
            ~set:(Option.value contentFormat ~default:[ Markdown ])
        | _ -> false
      in
      let contents = format_contents ~syntax ~as_markdown ~typ ~doc in
      let range = Range.of_loc loc in
      let resp = Hover.create ~contents ~range () in
      Ok (store, Some resp) )
  | Lsp.Client_request.TextDocumentReferences
      { textDocument = { uri }; position; context = _ } ->
    let uri = Lsp.Uri.t_of_yojson (`String uri) in
    let* doc = Document_store.get store uri in
    let command =
      Query_protocol.Occurrences (`Ident_at (Position.logical position))
>>>>>>> b3cc35de
    in
    let ranges = List.concat_map ~f:(ranges_of_shape None) shapes in
    (* try to find the nearest range inside first, then outside *)
    let nearest_range =
      List.min ranges ~f:(fun r1 r2 ->
          let inc (r : SelectionRange.t) =
            Position.compare_inclusion cursor_position r.range
          in
          match (inc r1, inc r2) with
          | `Outside x, `Outside y -> Position.compare x y
          | `Outside _, `Inside -> Gt
          | `Inside, `Outside _ -> Lt
          | `Inside, `Inside -> Range.compare_size r1.range r2.range)
    in
    nearest_range
  in
  let uri = Lsp.Uri.t_of_yojson (`String uri) in
  let open Fiber.Result.O in
  let* doc = Fiber.return (Document_store.get state.store uri) in
  let+ results =
    let open Fiber.O in
    let+ ranges =
      Fiber.sequential_map positions ~f:(fun x ->
          let command = Query_protocol.Shape (Position.logical x) in
          let open Fiber.O in
          let+ shapes = Document.dispatch_exn doc command in
          selection_range_of_shapes x shapes)
    in
    Ok (List.filter_opt ranges)
  in
  (results, state)

let references state
    { ReferenceParams.textDocument = { uri }; position; context = _ } =
  let open Fiber.Result.O in
  let uri = Lsp.Uri.t_of_yojson (`String uri) in
  let* doc = Fiber.return (Document_store.get state.store uri) in
  let command =
    Query_protocol.Occurrences (`Ident_at (Position.logical position))
  in
  let open Fiber.O in
  let+ locs = Document.dispatch_exn doc command in
  let lsp_locs =
    List.map locs ~f:(fun loc ->
        let range = Range.of_loc loc in
        (* using original uri because merlin is looking only in local file *)
        let uri = Lsp.Uri.to_string uri in
        { Location.uri; range })
  in
  Ok (Some lsp_locs, state)

let on_request :
    type resp.
       state Server.t
    -> resp Lsp.Client_request.t
    -> (resp * state, Lsp.Jsonrpc.Response.Error.t) result Fiber.t =
 fun rpc req ->
  let state = Server.state rpc in
  let store = state.store in
  let open Lsp.Import.Result.O in
  match req with
  | Lsp.Client_request.Initialize ip ->
    let initialize_result = on_initialize rpc in
    let state = { state with init = Initialized ip.capabilities } in
    Fiber.return @@ Ok (initialize_result, state)
  | Lsp.Client_request.Shutdown -> Fiber.return @@ Ok ((), state)
  | Lsp.Client_request.DebugTextDocumentGet
      { textDocument = { uri }; position = _ } ->
    Fiber.return
      (let uri = Lsp.Uri.t_of_yojson (`String uri) in
       match Document_store.get_opt store uri with
       | None -> Ok (None, state)
       | Some doc -> Ok (Some (Msource.text (Document.source doc)), state))
  | Lsp.Client_request.DebugEcho params -> Fiber.return @@ Ok (params, state)
  | Lsp.Client_request.TextDocumentColor _ -> Fiber.return @@ Ok ([], state)
  | Lsp.Client_request.TextDocumentColorPresentation _ ->
    Fiber.return @@ Ok ([], state)
  | Lsp.Client_request.TextDocumentHover req -> hover state req
  | Lsp.Client_request.TextDocumentReferences req -> references state req
  | Lsp.Client_request.TextDocumentCodeLensResolve codeLens ->
    Fiber.return @@ Ok (codeLens, state)
  | Lsp.Client_request.TextDocumentCodeLens req -> text_document_lens state req
  | Lsp.Client_request.TextDocumentHighlight
      { textDocument = { uri }; position } ->
    let open Fiber.Result.O in
    let uri = Lsp.Uri.t_of_yojson (`String uri) in
    let* doc = Fiber.return (Document_store.get store uri) in
    let command =
      Query_protocol.Occurrences (`Ident_at (Position.logical position))
    in
    let open Fiber.O in
    let+ locs = Document.dispatch_exn doc command in
    let lsp_locs =
      List.map locs ~f:(fun loc ->
          let range = Range.of_loc loc in
          (* using the default kind as we are lacking info to make a difference
             between assignment and usage. *)
          DocumentHighlight.create ~range ~kind:DocumentHighlightKind.Text ())
    in
    Ok (Some lsp_locs, state)
  | Lsp.Client_request.WorkspaceSymbol _ -> Fiber.return @@ Ok (None, state)
  | Lsp.Client_request.DocumentSymbol { textDocument = { uri } } ->
    let uri = Lsp.Uri.t_of_yojson (`String uri) in
    let open Fiber.Result.O in
    let* doc = Fiber.return (Document_store.get store uri) in
    let client_capabilities = client_capabilities state in
    let open Fiber.O in
    let+ symbols = Document_symbol.run client_capabilities doc uri in
    Ok (Some symbols, state)
  | Lsp.Client_request.TextDocumentDeclaration _ ->
    Fiber.return @@ Ok (None, state)
  | Lsp.Client_request.TextDocumentDefinition
      { textDocument = { uri }; position } -> (
    let open Fiber.Result.O in
    let uri = Lsp.Uri.t_of_yojson (`String uri) in
    let* doc = Fiber.return (Document_store.get store uri) in
    let position = Position.logical position in
    let command = Query_protocol.Locate (None, `ML, position) in
    let open Fiber.O in
    let+ result = Document.dispatch_exn doc command in
    let result = location_of_merlin_loc uri result in
    match result with
    | None -> Ok (None, state)
    | Some loc -> Ok (Some loc, state) )
  | Lsp.Client_request.TextDocumentTypeDefinition
      { textDocument = { uri }; position } -> (
    let open Fiber.Result.O in
    let uri = Lsp.Uri.t_of_yojson (`String uri) in
    let* doc = Fiber.return (Document_store.get store uri) in
    let position = Position.logical position in
    let command = Query_protocol.Locate_type position in
    let open Fiber.O in
    let+ result = Document.dispatch_exn doc command in
    let result = location_of_merlin_loc uri result in
    match result with
    | None -> Ok (None, state)
    | Some loc -> Ok (Some loc, state) )
  | Lsp.Client_request.TextDocumentCompletion
      { textDocument = { uri }; position; context = _ } ->
    let uri = Lsp.Uri.t_of_yojson (`String uri) in
    let open Fiber.Result.O in
    let* doc = Fiber.return (Document_store.get store uri) in
    let+ resp = Compl.complete doc position in
    (Some resp, state)
  | Lsp.Client_request.TextDocumentPrepareRename
      { textDocument = { uri }; position } ->
    let uri = Lsp.Uri.t_of_yojson (`String uri) in
    let open Fiber.Result.O in
    let* doc = Fiber.return (Document_store.get store uri) in
    let command =
      Query_protocol.Occurrences (`Ident_at (Position.logical position))
    in
    let open Fiber.O in
    let+ locs = Document.dispatch_exn doc command in
    let loc =
      List.find_opt locs ~f:(fun loc ->
          let range = Range.of_loc loc in
          Position.compare_inclusion position range = `Inside)
    in
    Ok (Option.map loc ~f:Range.of_loc, state)
  | Lsp.Client_request.TextDocumentRename req -> rename state req
  | Lsp.Client_request.TextDocumentFoldingRange req -> folding_range state req
  | Lsp.Client_request.SignatureHelp _ -> not_supported ()
  | Lsp.Client_request.ExecuteCommand _ -> not_supported ()
  | Lsp.Client_request.TextDocumentLinkResolve l -> Fiber.return @@ Ok (l, state)
  | Lsp.Client_request.TextDocumentLink _ -> Fiber.return @@ Ok (None, state)
  | Lsp.Client_request.WillSaveWaitUntilTextDocument _ ->
    Fiber.return @@ Ok (None, state)
  | Lsp.Client_request.CodeAction params -> code_action rpc params
  | Lsp.Client_request.CompletionItemResolve compl ->
    Fiber.return @@ Ok (compl, state)
  | Lsp.Client_request.TextDocumentFormatting
      { textDocument = { uri }; options = _ } ->
    let uri = Lsp.Uri.t_of_yojson (`String uri) in
    Fiber.return
      (let* doc = Document_store.get store uri in
       Formatter.run rpc doc)
  | Lsp.Client_request.TextDocumentOnTypeFormatting _ ->
    Fiber.return @@ Ok (None, state)
  | Lsp.Client_request.SelectionRange req -> selection_range state req
  | Lsp.Client_request.UnknownRequest _ ->
    Fiber.return
    @@ Error (make_error ~code:InvalidRequest ~message:"Got unknown request" ())

let on_notification server (notification : Lsp.Client_notification.t) : state =
  let state = Server.state server in
  let store = state.store in
  match notification with
  | TextDocumentDidOpen params ->
    let doc = Document.make state.merlin params in
    Document_store.put store doc;
    let (_ : unit Fiber.t) = send_diagnostics server doc in
    state
  | TextDocumentDidClose { textDocument = { uri } } ->
    let uri = Lsp.Uri.t_of_yojson (`String uri) in
    Document_store.remove_document store uri;
    state
  | TextDocumentDidChange { textDocument = { uri; version }; contentChanges }
    -> (
    let uri = Lsp.Uri.t_of_yojson (`String uri) in
    match Document_store.get store uri with
    | Error e ->
      Format.eprintf "uri doesn't exist %s@.%!" e.message;
      state
    | Ok prev_doc ->
      let doc =
        let f doc change = Document.update_text ?version change doc in
        List.fold_left ~f ~init:prev_doc contentChanges
      in
      Document_store.put store doc;
      let (_ : unit Fiber.t) = send_diagnostics server doc in
      state )
  | ChangeConfiguration req ->
    (* TODO this is wrong and we should just fetch the config from the client
       after receiving this notification *)
    let configuration = Configuration.update state.configuration req in
    let delay = Configuration.diagnostics_delay configuration in
    Scheduler.set_delay state.diagnostics_timer ~delay;
    { state with configuration }
  | DidSaveTextDocument _
  | WillSaveTextDocument _
  | ChangeWorkspaceFolders _
  | Initialized
  | Exit ->
    state
  | Unknown_notification req -> (
    match req.method_ with
    | "$/setTraceNotification"
    | "$/cancelRequest" ->
      state
    | _ ->
      ( match req.params with
      | None ->
        log ~title:Logger.Title.Warning "unknown notification: %s" req.method_
      | Some json ->
        log ~title:Logger.Title.Warning "unknown notification: %s %a"
          req.method_
          (fun () -> Yojson.Safe.pretty_to_string ~std:false)
          json );
      state )

let start () =
  let docs = Document_store.make () in
  let prepare_and_run prep_exn f =
    let f () =
      let open Fiber.O in
      let+ result = Fiber.collect_errors f in
      match result with
      | Ok (Ok s) -> Ok s
      | Ok (Error e) -> Error e
      | Error [ e ] -> Error (prep_exn e.exn)
      | Error _exns ->
        Error
          (Jsonrpc.Response.Error.make
             ~code:Jsonrpc.Response.Error.Code.InternalError
             ~message:"Multiple exceptions" ())
    in
    (* TODO: what to do with merlin notifications? *)
    let _notifications = ref [] in
    Logger.with_notifications (ref []) @@ fun () -> File_id.with_cache @@ f
  in
  let on_notification server notif =
    Fiber.return (on_notification server notif)
  in
  let on_request server req =
    prepare_and_run Lsp.Jsonrpc.Response.Error.of_exn @@ fun () ->
    on_request server req
  in
  let scheduler = Scheduler.create () in
  let handler =
    let on_request = { Server.Handler.on_request } in
    Server.Handler.make ~on_request ~on_notification ()
  in
  let stream =
    let io = Lsp.Io.make stdin stdout in
    Lsp.Rpc.Stream_io.make scheduler io
  in
  let configuration = Configuration.default in
  let server =
    let diagnostics_timer =
      let delay = Configuration.diagnostics_delay configuration in
      Scheduler.create_timer scheduler ~delay
    in
    let merlin = Scheduler.create_thread scheduler in
    Server.make handler stream
      { store = docs
      ; init = Uninitialized
      ; diagnostics_timer
      ; merlin
      ; scheduler
      ; configuration
      }
  in
  Scheduler.run scheduler (Server.start server);
  log ~title:Logger.Title.Info "exiting"

let run ~log_file =
  Unix.putenv "__MERLIN_MASTER_PID" (string_of_int (Unix.getpid ()));
  Lsp.Logger.with_log_file ~sections:[ "ocamllsp"; "lsp" ] log_file start<|MERGE_RESOLUTION|>--- conflicted
+++ resolved
@@ -297,7 +297,8 @@
     | _ -> None
   in
 
-  let format_contents ~as_markdown ~typ ~doc =
+  let format_contents ~syntax ~as_markdown ~typ ~doc =
+    let languageId = Document.Syntax.to_language_id syntax in
     let doc =
       match doc with
       | None -> ""
@@ -305,7 +306,8 @@
     in
     `MarkupContent
       ( if as_markdown then
-        { MarkupContent.value = Printf.sprintf "```ocaml\n%s%s\n```" typ doc
+        { MarkupContent.value =
+            Printf.sprintf "```%s\n%s%s\n```" languageId typ doc
         ; kind = MarkupKind.Markdown
         }
       else
@@ -324,6 +326,7 @@
   match query_type with
   | None -> Fiber.return @@ Ok (None, state)
   | Some (loc, typ) ->
+    let syntax = Document.syntax doc in
     let+ doc = query_doc doc pos in
     let as_markdown =
       match client_capabilities.textDocument with
@@ -333,12 +336,11 @@
           ~set:(Option.value contentFormat ~default:[ Markdown ])
       | _ -> false
     in
-    let contents = format_contents ~as_markdown ~typ ~doc in
+    let contents = format_contents ~syntax ~as_markdown ~typ ~doc in
     let range = Range.of_loc loc in
     let resp = Hover.create ~contents ~range () in
     Ok (Some resp, state)
 
-<<<<<<< HEAD
 let text_document_lens state { CodeLensParams.textDocument = { uri } } =
   let uri = Lsp.Uri.t_of_yojson (`String uri) in
   let store = state.store in
@@ -391,21 +393,6 @@
         let range = Range.of_loc item.location in
         if range.end_.line - range.start.line < 2 then
           loop acc items
-=======
-    let format_contents ~syntax ~as_markdown ~typ ~doc =
-      let languageId = Document.Syntax.to_language_id syntax in
-      let doc =
-        match doc with
-        | None -> ""
-        | Some s -> Printf.sprintf "\n(** %s *)" s
-      in
-      `MarkupContent
-        ( if as_markdown then
-          { MarkupContent.value =
-              Printf.sprintf "```%s\n%s%s\n```" languageId typ doc
-          ; kind = MarkupKind.Markdown
-          }
->>>>>>> b3cc35de
         else
           let items = item.children @ items in
           let range = folding_range range in
@@ -416,7 +403,6 @@
   in
   Ok (Some folds, state)
 
-<<<<<<< HEAD
 let rename state { RenameParams.textDocument = { uri }; position; newName } =
   let open Fiber.Result.O in
   let uri = Lsp.Uri.t_of_yojson (`String uri) in
@@ -465,34 +451,6 @@
       match s.Query_protocol.shape_sub with
       | [] -> [ selectionRange ]
       | xs -> List.concat_map xs ~f:(ranges_of_shape (Some selectionRange))
-=======
-    let uri = Lsp.Uri.t_of_yojson (`String uri) in
-    let* doc = Document_store.get store uri in
-    let pos = Position.logical position in
-    match query_type doc pos with
-    | None -> Ok (store, None)
-    | Some (loc, typ) ->
-      let syntax = Document.syntax doc in
-      let doc = query_doc doc pos in
-      let as_markdown =
-        match client_capabilities.textDocument with
-        | None -> false
-        | Some { hover = Some { contentFormat; _ }; _ } ->
-          List.mem MarkupKind.Markdown
-            ~set:(Option.value contentFormat ~default:[ Markdown ])
-        | _ -> false
-      in
-      let contents = format_contents ~syntax ~as_markdown ~typ ~doc in
-      let range = Range.of_loc loc in
-      let resp = Hover.create ~contents ~range () in
-      Ok (store, Some resp) )
-  | Lsp.Client_request.TextDocumentReferences
-      { textDocument = { uri }; position; context = _ } ->
-    let uri = Lsp.Uri.t_of_yojson (`String uri) in
-    let* doc = Document_store.get store uri in
-    let command =
-      Query_protocol.Occurrences (`Ident_at (Position.logical position))
->>>>>>> b3cc35de
     in
     let ranges = List.concat_map ~f:(ranges_of_shape None) shapes in
     (* try to find the nearest range inside first, then outside *)
